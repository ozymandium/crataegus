--- conflicted
+++ resolved
@@ -25,23 +25,6 @@
     Serve,
     /// Add a user to the database.
     Useradd,
-<<<<<<< HEAD
-    /// Import locations into the database.
-    Import {
-        #[clap(subcommand)]
-        source: ImportSource,
-    }
-}
-
-#[derive(Subcommand, Debug)]
-enum ImportSource {
-    /// Recursively search for EXIF GPSInfo in the given directory, importing it into the database.
-    ExifDir {
-        /// The directory to search.
-        path: PathBuf,
-    },
-}
-=======
     /// Backup the database. May be called while server is running.
     Backup,
     /// Export the database to a file
@@ -49,7 +32,6 @@
         // all these values are required
         #[arg(value_enum)]
         format: ExportFormat,
->>>>>>> d378ad82
 
         #[clap(value_hint = clap::ValueHint::FilePath)]
         path: PathBuf,
@@ -74,20 +56,6 @@
     },
 }
 
-async fn import_exif_dir(config: Config, path: PathBuf) -> Result<()> {
-    use crataegus::exif::Finder;
-    println!("Importing locations from directory: {}", path.display());
-    let db = Arc::new(Db::new(config.db).await?);
-    let finder = Finder::new(&path);
-    let mut count = 0; 
-    for location in finder {
-        //db.location_insert(location).await?;
-        count += 1;  
-    }
-    println!("Imported {} locations", count);  
-    Ok(())
-}
-
 #[tokio::main]
 async fn main() -> Result<()> {
     color_eyre::install().unwrap();
@@ -102,13 +70,6 @@
     match args.cmd {
         Cmd::Serve => serve(config).await?,
         Cmd::Useradd => useradd(config).await?,
-<<<<<<< HEAD
-        Cmd::Import { source } => match source {
-            ImportSource::ExifDir { path } => {
-                import_exif_dir(config, path).await?;
-            }
-        },
-=======
         Cmd::Backup => backup(config).await?,
         Cmd::Export {
             format,
@@ -122,7 +83,6 @@
             path,
             username,
         } => import(config, format, path, username).await?,
->>>>>>> d378ad82
     }
 
     Ok(())
