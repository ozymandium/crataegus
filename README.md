Crataegus
===

:construction: **(very) Work in Progress** :construction:

This is a bare bones location history server, similar to Google Timeline, [Dawarich](https://dawarich.app/) or [OwnTracks](https://owntracks.org/).
The focus is on having a single binary, with everything distributed via Cargo instead of containerized runtimes.
CLI interfaces are preferred for administration, so any web interfaces that may or may not exist in the future would be purely for data visualization.

Crataegus is built to ingest history from [GPSLogger](https://gpslogger.app), which is available on [FDroid](https://f-droid.org/packages/com.mendhak.gpslogger/). 

## Features

- HTTPS logging server: live location recording via GPSLogger's "Custom URL" functionality.
- Multi-user
- Import
    - GPSLogger-formatted CSV is the only currently supported bulk import format.
    - Work on adding more input methods, such as EXIF harvesting from JPG/MP4/etc, is underway.
- Export
    - GPX is currently the only supported format. [GPXSee](https://www.gpxsee.org/) is the recommended viewer.
    - Other export formats, such as KML heatmaps are also in progress.
- Backup
    - SQLite snapshots are stored in the same directory as the database.
    - Auto-deletion of old snapshots.
- REST API: WIP

## To Do (for now)
- Documentation
- network locations from GpsLogger will be in MSL
- get rid of unwrap / graceful error handling
- photo import
    - harvest gps data from exif, set time from gps time and do a timezone lookup instead of using other image parameters for local time.
    - branch `exif` has started this
        - need to add timestamp parsing to the `nom-exif` crate
        - sometimes GPS seems "stuck" and the time/location for a photo are very old
            - only immediately obvious solution is to pull the local time out of the filename and skip if the gps time stamp has a large mismatch
        - required some system deps for PROJ lib, not great. Options:
            - Hide EXIF import behind a feature flag (dislike)
            - Implement the WGS84 calculations internally (meh)
            - Extend [georust/proj](https://github.com/georust/proj) to handle 3D instead of just 2D (a lot of work).
- status code returns in the server
- figure out how to access profile settings saved from GpsLogger
<<<<<<< HEAD

Schema changes:
- add source

## Install

This library depends on the PROJ library, since the Rust crate `proj` only supports 2D conversions.
EXIF data stores height in MSL (sea level), whereas the database stores height above the WGS84 
ellipsoid for simplicity. The PROJ library is used to convert between the two.
```sh
sudo dnf install proj-devel
```
=======
- Privacy/Security
    - user/pass are stored in plaintext.
    - input sanitization
- unit testing
    - server
    - gpx export
>>>>>>> d378ad82
<|MERGE_RESOLUTION|>--- conflicted
+++ resolved
@@ -40,10 +40,11 @@
             - Extend [georust/proj](https://github.com/georust/proj) to handle 3D instead of just 2D (a lot of work).
 - status code returns in the server
 - figure out how to access profile settings saved from GpsLogger
-<<<<<<< HEAD
-
-Schema changes:
-- add source
+- Privacy/Security
+    - user/pass are stored in plaintext.
+    - input sanitization
+- unit testing
+    - server
 
 ## Install
 
@@ -52,12 +53,4 @@
 ellipsoid for simplicity. The PROJ library is used to convert between the two.
 ```sh
 sudo dnf install proj-devel
-```
-=======
-- Privacy/Security
-    - user/pass are stored in plaintext.
-    - input sanitization
-- unit testing
-    - server
-    - gpx export
->>>>>>> d378ad82
+```